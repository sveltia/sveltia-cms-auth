--- conflicted
+++ resolved
@@ -19,16 +19,10 @@
     "eslint": "^8.57.1",
     "eslint-config-airbnb-base": "^15.0.0",
     "eslint-config-prettier": "^9.1.0",
-<<<<<<< HEAD
-    "eslint-plugin-jsdoc": "^48.2.3",
-    "npm-run-all": "^4.1.5",
-    "prettier": "^3.2.5",
-    "wrangler": "^3.52.0"
-=======
     "eslint-plugin-jsdoc": "^50.2.4",
     "prettier": "^3.3.3",
     "wrangler": "3.78.7"
->>>>>>> abfa7aec
+    "npm-run-all": "^4.1.5"
   },
   "pnpm": {
     "auditConfig": {
